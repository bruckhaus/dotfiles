--- conflicted
+++ resolved
@@ -10,13 +10,9 @@
 # Look in ~/.oh-my-zsh/themes/
 # Optionally, if you set this to "random", it'll load a random theme each
 # time that oh-my-zsh is loaded.
-<<<<<<< HEAD
 ZSH_THEME="candy"
 # ZSH_THEME="bullet-train"
 # ZSH_THEME="robbyrussell"
-=======
-ZSH_THEME="robbyrussell"
->>>>>>> 8e244bc4
 # ZSH_THEME="gnzh"
 # ZSH_THEME="wedisagree"
 # Set to this to use case-sensitive completion
